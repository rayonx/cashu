from ..core.db import Database, table_with_schema


async def m000_create_migrations_table(db: Database):
    await db.execute(
        f"""
    CREATE TABLE IF NOT EXISTS {table_with_schema(db, 'dbversions')} (
        db TEXT PRIMARY KEY,
        version INT NOT NULL
    )
    """
    )


async def m001_initial(db: Database):
    await db.execute(
        f"""
            CREATE TABLE IF NOT EXISTS {table_with_schema(db, 'promises')} (
                amount {db.big_int} NOT NULL,
                B_b TEXT NOT NULL,
                C_b TEXT NOT NULL,

                UNIQUE (B_b)

            );
        """
    )

    await db.execute(
        f"""
            CREATE TABLE IF NOT EXISTS {table_with_schema(db, 'proofs_used')} (
                amount {db.big_int} NOT NULL,
                C TEXT NOT NULL,
                secret TEXT NOT NULL,

                UNIQUE (secret)

            );
        """
    )

    await db.execute(
        f"""
            CREATE TABLE IF NOT EXISTS {table_with_schema(db, 'invoices')} (
                amount {db.big_int} NOT NULL,
                pr TEXT NOT NULL,
                hash TEXT NOT NULL,
                issued BOOL NOT NULL,

                UNIQUE (hash)

            );
        """
    )

    await db.execute(
        f"""
        CREATE VIEW {table_with_schema(db, 'balance_issued')} AS
        SELECT COALESCE(SUM(s), 0) AS balance FROM (
            SELECT SUM(amount)
            FROM {table_with_schema(db, 'promises')}
            WHERE amount > 0
        ) AS s;
    """
    )

    await db.execute(
        f"""
        CREATE VIEW {table_with_schema(db, 'balance_redeemed')} AS
        SELECT COALESCE(SUM(s), 0) AS balance FROM (
            SELECT SUM(amount)
            FROM {table_with_schema(db, 'proofs_used')}
            WHERE amount > 0
        )  AS s;
    """
    )

    await db.execute(
        f"""
        CREATE VIEW {table_with_schema(db, 'balance')} AS
        SELECT s_issued - s_used FROM (
            SELECT bi.balance AS s_issued, bu.balance AS s_used
            FROM {table_with_schema(db, 'balance_issued')} bi
            CROSS JOIN {table_with_schema(db, 'balance_redeemed')} bu
        )  AS balance;
    """
    )


async def m003_mint_keysets(db: Database):
    """
    Stores mint keysets from different mints and epochs.
    """
    await db.execute(
        f"""
            CREATE TABLE IF NOT EXISTS {table_with_schema(db, 'keysets')} (
                id TEXT NOT NULL,
                derivation_path TEXT,
                valid_from TIMESTAMP NOT NULL DEFAULT {db.timestamp_now},
                valid_to TIMESTAMP NOT NULL DEFAULT {db.timestamp_now},
                first_seen TIMESTAMP NOT NULL DEFAULT {db.timestamp_now},
                active BOOL DEFAULT TRUE,

                UNIQUE (derivation_path)

            );
        """
    )
    await db.execute(
        f"""
            CREATE TABLE IF NOT EXISTS {table_with_schema(db, 'mint_pubkeys')} (
                id TEXT NOT NULL,
                amount INTEGER NOT NULL,
                pubkey TEXT NOT NULL,

                UNIQUE (id, pubkey)

            );
        """
    )


async def m004_keysets_add_version(db: Database):
    """
    Column that remembers with which version
    """
    await db.execute(
        f"ALTER TABLE {table_with_schema(db, 'keysets')} ADD COLUMN version TEXT"
    )


async def m005_pending_proofs_table(db: Database) -> None:
    """
    Store pending proofs.
    """
    await db.execute(
        f"""
            CREATE TABLE IF NOT EXISTS {table_with_schema(db, 'proofs_pending')} (
                amount INTEGER NOT NULL,
                C TEXT NOT NULL,
                secret TEXT NOT NULL,

                UNIQUE (secret)

            );
        """
    )


<<<<<<< HEAD
async def m006_promises_dleq(db: Database):
    """
    Add columns for DLEQ proof to promises table.
    """
    await db.execute(
        f"ALTER TABLE {table_with_schema(db, 'promises')} ADD COLUMN e TEXT"
    )
    await db.execute(
        f"ALTER TABLE {table_with_schema(db, 'promises')} ADD COLUMN s TEXT"
=======
async def m006_invoices_add_payment_hash(db: Database):
    """
    Column that remembers the payment_hash as we're using
    the column hash as a random identifier now
    (see https://github.com/cashubtc/nuts/pull/14).
    """
    await db.execute(
        f"ALTER TABLE {table_with_schema(db, 'invoices')} ADD COLUMN payment_hash TEXT"
    )
    await db.execute(
        f"UPDATE {table_with_schema(db, 'invoices')} SET payment_hash = hash"
    )


async def m007_proofs_and_promises_store_id(db: Database):
    """
    Column that remembers the payment_hash as we're using
    the column hash as a random identifier now
    (see https://github.com/cashubtc/nuts/pull/14).
    """
    await db.execute(
        f"ALTER TABLE {table_with_schema(db, 'proofs_used')} ADD COLUMN id TEXT"
    )
    await db.execute(
        f"ALTER TABLE {table_with_schema(db, 'proofs_pending')} ADD COLUMN id TEXT"
    )
    await db.execute(
        f"ALTER TABLE {table_with_schema(db, 'promises')} ADD COLUMN id TEXT"
>>>>>>> 3d676dd3
    )<|MERGE_RESOLUTION|>--- conflicted
+++ resolved
@@ -147,17 +147,6 @@
     )
 
 
-<<<<<<< HEAD
-async def m006_promises_dleq(db: Database):
-    """
-    Add columns for DLEQ proof to promises table.
-    """
-    await db.execute(
-        f"ALTER TABLE {table_with_schema(db, 'promises')} ADD COLUMN e TEXT"
-    )
-    await db.execute(
-        f"ALTER TABLE {table_with_schema(db, 'promises')} ADD COLUMN s TEXT"
-=======
 async def m006_invoices_add_payment_hash(db: Database):
     """
     Column that remembers the payment_hash as we're using
@@ -186,5 +175,16 @@
     )
     await db.execute(
         f"ALTER TABLE {table_with_schema(db, 'promises')} ADD COLUMN id TEXT"
->>>>>>> 3d676dd3
+    )
+
+
+async def m008_promises_dleq(db: Database):
+    """
+    Add columns for DLEQ proof to promises table.
+    """
+    await db.execute(
+        f"ALTER TABLE {table_with_schema(db, 'promises')} ADD COLUMN e TEXT"
+    )
+    await db.execute(
+        f"ALTER TABLE {table_with_schema(db, 'promises')} ADD COLUMN s TEXT"
     )